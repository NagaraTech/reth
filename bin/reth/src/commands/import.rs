--- conflicted
+++ resolved
@@ -72,16 +72,14 @@
     #[arg(long, verbatim_doc_comment)]
     disable_execution: bool,
 
-<<<<<<< HEAD
     /// Import OP Mainnet chain below Bedrock. Caution! Flag must be set as env var, since the env
     /// var is read by another process too, in order to make below Bedrock import work.
     #[arg(long, verbatim_doc_comment, env = OP_RETH_MAINNET_BELOW_BEDROCK)]
     op_mainnet_below_bedrock: bool,
-=======
+
     /// Chunk import.
     #[arg(long, verbatim_doc_comment)]
     chunk: bool,
->>>>>>> e6bf3bfa
 
     #[command(flatten)]
     db: DatabaseArgs,
@@ -99,7 +97,6 @@
     pub async fn execute(mut self) -> eyre::Result<()> {
         info!(target: "reth::cli", "reth {} starting", SHORT_VERSION);
 
-<<<<<<< HEAD
         if self.op_mainnet_below_bedrock {
             self.disable_execution = true;
             debug!(target: "reth::cli", "Importing OP mainnet below bedrock");
@@ -107,10 +104,6 @@
 
         if self.disable_execution {
             debug!(target: "reth::cli", "Execution stage disabled");
-=======
-        if std::env::var(OP_RETH_MAINNET_BELOW_BEDROCK) == Ok("1".to_string()) {
-            self.disable_execution = true;
->>>>>>> e6bf3bfa
         }
 
         // add network name to data dir
@@ -135,63 +128,21 @@
         let consensus = Arc::new(BeaconConsensus::new(self.chain.clone()));
         info!(target: "reth::cli", "Consensus engine initialized");
 
-<<<<<<< HEAD
-        // create a new FileClient
-        info!(target: "reth::cli", "Importing chain file");
-        let file_client = Arc::new(FileClient::new(&self.path).await?);
+        // open file
+        let mut reader = ChunkedFileReader::new(&self.path).await?;
 
         // override the tip
         let tip = file_client.tip().expect("file client has no tip");
-        info!(target: "reth::cli", "Chain file read");
-
-        let (mut pipeline, events) = self
-            .build_import_pipeline(
-                config,
-                provider_factory.clone(),
-                &consensus,
-                file_client,
-                StaticFileProducer::new(
-                    provider_factory.clone(),
-                    provider_factory.static_file_provider(),
-                    PruneModes::default(),
-                ),
-                self.disable_execution,
-            )
-            .await?;
-
-        // override the tip
-        pipeline.set_tip(tip);
-        debug!(target: "reth::cli", ?tip, "Tip manually set");
-
-        let provider = provider_factory.provider()?;
-
-        let latest_block_number =
-            provider.get_stage_checkpoint(StageId::Finish)?.map(|ch| ch.block_number);
-        tokio::spawn(reth_node_core::events::node::handle_events(
-            None,
-            latest_block_number,
-            events,
-            db.clone(),
-        ));
-
-        // Run pipeline
-        info!(target: "reth::cli", "Starting sync pipeline");
-        tokio::select! {
-            res = pipeline.run() => res?,
-            _ = tokio::signal::ctrl_c() => {},
-=======
-        // open file
-        let mut reader = ChunkedFileReader::new(&self.path).await?;
 
         loop {
             // create a new FileClient from chunk read from file
-            info!(target: "reth::cli", "Importing chain file chunk");
+            info!(target: "reth::cli", "Importing chain file {}", if self.chunk { "chunk" } else { "" });
 
             let Some(file_client) = reader.next_chunk().await? else { break };
 
             // override the tip
             let tip = file_client.tip().expect("file client has no tip");
-            info!(target: "reth::cli", "Chain file imported");
+            info!(target: "reth::cli", "Chain file {} read", if self.chunk { "chunk" } else { "" });
 
             let (mut pipeline, events) = self
                 .build_import_pipeline(
@@ -229,7 +180,6 @@
                 res = pipeline.run() => res?,
                 _ = tokio::signal::ctrl_c() => {},
             }
->>>>>>> e6bf3bfa
         }
 
         info!(target: "reth::cli", "Chain file imported");
@@ -303,11 +253,7 @@
                         .clean_threshold
                         .max(config.stages.account_hashing.clean_threshold)
                         .max(config.stages.storage_hashing.clean_threshold),
-<<<<<<< HEAD
-                    config.prune.map(|prune| prune.segments).unwrap_or_default(),
-=======
                     config.prune.clone().map(|prune| prune.segments).unwrap_or_default(),
->>>>>>> e6bf3bfa
                 ))
                 .disable_if(StageId::Execution, || disable_execution),
             )
