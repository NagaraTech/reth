[workspace]
members = [
    "bin/reth/",
    "crates/blockchain-tree/",
    "crates/cli/runner/",
    "crates/config/",
    "crates/consensus/auto-seal/",
    "crates/consensus/beacon/",
    "crates/consensus/beacon-core/",
    "crates/consensus/common/",
    "crates/consensus/consensus/",
    "crates/ethereum-forks/",
    "crates/e2e-test-utils/",
    "crates/etl/",
    "crates/evm/",
    "crates/ethereum/evm",
    "crates/exex/",
    "crates/interfaces/",
    "crates/metrics/",
    "crates/metrics/metrics-derive/",
    "crates/net/common/",
    "crates/net/discv4/",
    "crates/net/discv5/",
    "crates/net/dns/",
    "crates/net/downloaders/",
    "crates/net/ecies/",
    "crates/net/eth-wire/",
    "crates/net/eth-wire-types",
    "crates/net/nat/",
    "crates/net/network/",
    "crates/net/network-api/",
    "crates/payload/basic/",
    "crates/payload/builder/",
    "crates/payload/ethereum/",
    "crates/payload/optimism/",
    "crates/payload/validator/",
    "crates/primitives/",
    "crates/prune/",
    "crates/revm/",
    "crates/node/events/",
    "crates/rpc/ipc/",
    "crates/rpc/rpc/",
    "crates/rpc/rpc-api/",
    "crates/rpc/rpc-builder/",
    "crates/rpc/rpc-engine-api/",
    "crates/rpc/rpc-testing-util/",
    "crates/rpc/rpc-types/",
    "crates/rpc/rpc-types-compat/",
    "crates/engine-primitives/",
    "crates/ethereum/engine-primitives/",
    "crates/node-ethereum/",
    "crates/node-builder/",
    "crates/optimism/consensus",
    "crates/optimism/node/",
    "crates/optimism/evm/",
    "crates/node-core/",
    "crates/node/api/",
    "crates/stages/",
    "crates/stages-api",
    "crates/static-file/",
    "crates/storage/codecs/",
    "crates/storage/codecs/derive/",
    "crates/storage/db/",
    "crates/storage/libmdbx-rs/",
    "crates/storage/libmdbx-rs/mdbx-sys/",
    "crates/storage/nippy-jar/",
    "crates/storage/provider/",
    "crates/tasks/",
    "crates/tokio-util/",
    "crates/tracing/",
    "crates/transaction-pool/",
    "crates/trie/",
    "crates/trie-parallel/",
    "examples/",
    "examples/node-custom-rpc/",
    "examples/beacon-api-sse/",
    "examples/node-event-hooks/",
    "examples/custom-evm/",
    "examples/custom-engine-types/",
    "examples/custom-node-components/",
    "examples/custom-dev-node/",
    "examples/custom-payload-builder/",
    "examples/manual-p2p/",
    "examples/network-txpool/",
    "examples/rpc-db/",
    "examples/txpool-tracing/",
    "examples/polygon-p2p/",
    "examples/custom-inspector/",
    "examples/exex/minimal/",
    "examples/exex/op-bridge/",
<<<<<<< HEAD
    "examples/exex/rollup/",
    "testing/ef-tests/"
=======
    "examples/db-access",
    "testing/ef-tests/",
>>>>>>> d833f1ae
]
default-members = ["bin/reth"]

# Explicitly set the resolver to version 2, which is the default for packages with edition >= 2021
# https://doc.rust-lang.org/edition-guide/rust-2021/default-cargo-resolver.html
resolver = "2"

[workspace.lints]
rust.missing_debug_implementations = "warn"
rust.missing_docs = "warn"
rust.unreachable_pub = "warn"
rust.unused_must_use = "deny"
rust.rust_2018_idioms = "deny"
rustdoc.all = "warn"

[workspace.lints.clippy]
# These are some of clippy's nursery (i.e., experimental) lints that we like.
# By default, nursery lints are allowed. Some of the lints below have made good
# suggestions which we fixed. The others didn't have any findings, so we can
# assume they don't have that many false positives. Let's enable them to
# prevent future problems.
branches_sharing_code = "warn"
clear_with_drain = "warn"
derive_partial_eq_without_eq = "warn"
empty_line_after_outer_attr = "warn"
equatable_if_let = "warn"
imprecise_flops = "warn"
iter_on_empty_collections = "warn"
iter_with_drain = "warn"
large_stack_frames = "warn"
manual_clamp = "warn"
mutex_integer = "warn"
needless_pass_by_ref_mut = "warn"
nonstandard_macro_braces = "warn"
or_fun_call = "warn"
path_buf_push_overwrite = "warn"
read_zero_byte_vec = "warn"
redundant_clone = "warn"
suboptimal_flops = "warn"
suspicious_operation_groupings = "warn"
trailing_empty_array = "warn"
trait_duplication_in_bounds = "warn"
transmute_undefined_repr = "warn"
trivial_regex = "warn"
tuple_array_conversions = "warn"
uninhabited_references = "warn"
unused_peekable = "warn"
unused_rounding = "warn"
useless_let_if_seq = "warn"

# These are nursery lints which have findings. Allow them for now. Some are not
# quite mature enough for use in our codebase and some we don't really want.
# Explicitly listing should make it easier to fix in the future.
as_ptr_cast_mut = "allow"
cognitive_complexity = "allow"
collection_is_never_read = "allow"
debug_assert_with_mut_call = "allow"
empty_line_after_doc_comments = "allow"
fallible_impl_from = "allow"
future_not_send = "allow"
iter_on_single_items = "allow"
missing_const_for_fn = "allow"
needless_collect = "allow"
non_send_fields_in_send_ty = "allow"
option_if_let_else = "allow"
redundant_pub_crate = "allow"
significant_drop_in_scrutinee = "allow"
significant_drop_tightening = "allow"
string_lit_as_bytes = "allow"
type_repetition_in_bounds = "allow"
unnecessary_struct_initialization = "allow"
use_self = "allow"

[workspace.package]
version = "0.2.0-beta.6"
edition = "2021"
rust-version = "1.76"
license = "MIT OR Apache-2.0"
homepage = "https://paradigmxyz.github.io/reth"
repository = "https://github.com/paradigmxyz/reth"
exclude = [".github/"]

# Speed up tests.
[profile.dev.package]
proptest.opt-level = 3
rand_xorshift.opt-level = 3
rand_chacha.opt-level = 3
unarray.opt-level = 3

# Meant for testing - all optimizations, but with debug assertions and overflow checks.
[profile.hivetests]
inherits = "test"
opt-level = 3
lto = "thin"

[profile.release]
lto = "thin"
strip = "debuginfo"

# Like release, but with full debug symbols. Useful for e.g. `perf`.
[profile.debug-fast]
inherits = "release"
strip = "none"
debug = true

[profile.maxperf]
inherits = "release"
lto = "fat"
codegen-units = 1
incremental = false

[workspace.dependencies]
# reth
reth = { path = "bin/reth" }
reth-auto-seal-consensus = { path = "crates/consensus/auto-seal" }
reth-basic-payload-builder = { path = "crates/payload/basic" }
reth-beacon-consensus = { path = "crates/consensus/beacon" }
reth-beacon-consensus-core = { path = "crates/consensus/beacon-core" }
reth-blockchain-tree = { path = "crates/blockchain-tree" }
reth-cli-runner = { path = "crates/cli/runner" }
reth-codecs = { path = "crates/storage/codecs" }
reth-config = { path = "crates/config" }
reth-consensus = { path = "crates/consensus/consensus" }
reth-consensus-common = { path = "crates/consensus/common" }
reth-db = { path = "crates/storage/db" }
reth-discv4 = { path = "crates/net/discv4" }
reth-discv5 = { path = "crates/net/discv5" }
reth-dns-discovery = { path = "crates/net/dns" }
reth-e2e-test-utils = { path = "crates/e2e-test-utils" }
reth-engine-primitives = { path = "crates/engine-primitives" }
reth-ethereum-engine-primitives = { path = "crates/ethereum/engine-primitives" }
reth-node-builder = { path = "crates/node-builder" }
reth-node-ethereum = { path = "crates/node-ethereum" }
reth-node-events = { path = "crates/node/events" }
reth-node-optimism = { path = "crates/optimism/node" }
reth-evm-optimism = { path = "crates/optimism/evm" }
reth-node-core = { path = "crates/node-core" }
reth-node-api = { path = "crates/node/api" }
reth-downloaders = { path = "crates/net/downloaders" }
reth-ecies = { path = "crates/net/ecies" }
reth-eth-wire = { path = "crates/net/eth-wire" }
reth-eth-wire-types = { path = "crates/net/eth-wire-types" }
reth-ethereum-forks = { path = "crates/ethereum-forks" }
reth-ethereum-payload-builder = { path = "crates/payload/ethereum" }
reth-etl = { path = "crates/etl" }
reth-evm = { path = "crates/evm" }
reth-evm-ethereum = { path = "crates/ethereum/evm" }
reth-exex = { path = "crates/exex" }
reth-optimism-payload-builder = { path = "crates/payload/optimism" }
reth-interfaces = { path = "crates/interfaces" }
reth-ipc = { path = "crates/rpc/ipc" }
reth-libmdbx = { path = "crates/storage/libmdbx-rs" }
reth-mdbx-sys = { path = "crates/storage/libmdbx-rs/mdbx-sys" }
reth-metrics = { path = "crates/metrics" }
reth-metrics-derive = { path = "crates/metrics/metrics-derive" }
reth-net-common = { path = "crates/net/common" }
reth-net-nat = { path = "crates/net/nat" }
reth-network = { path = "crates/net/network" }
reth-network-api = { path = "crates/net/network-api" }
reth-nippy-jar = { path = "crates/storage/nippy-jar" }
reth-payload-builder = { path = "crates/payload/builder" }
reth-payload-validator = { path = "crates/payload/validator" }
reth-primitives = { path = "crates/primitives" }
reth-provider = { path = "crates/storage/provider" }
reth-prune = { path = "crates/prune" }
reth-revm = { path = "crates/revm" }
reth-rpc = { path = "crates/rpc/rpc" }
reth-rpc-api = { path = "crates/rpc/rpc-api" }
reth-rpc-api-testing-util = { path = "crates/rpc/rpc-testing-util" }
reth-rpc-builder = { path = "crates/rpc/rpc-builder" }
reth-rpc-engine-api = { path = "crates/rpc/rpc-engine-api" }
reth-rpc-types = { path = "crates/rpc/rpc-types" }
reth-rpc-types-compat = { path = "crates/rpc/rpc-types-compat" }
reth-stages = { path = "crates/stages" }
reth-stages-api = { path = "crates/stages-api" }
reth-static-file = { path = "crates/static-file" }
reth-tasks = { path = "crates/tasks" }
reth-tokio-util = { path = "crates/tokio-util" }
reth-tracing = { path = "crates/tracing" }
reth-transaction-pool = { path = "crates/transaction-pool" }
reth-trie = { path = "crates/trie" }
reth-trie-parallel = { path = "crates/trie-parallel" }
reth-optimism-consensus = { path = "crates/optimism/consensus" }

# revm
revm = { version = "8.0.0", features = ["std", "secp256k1"], default-features = false }
revm-primitives = { version = "3.1.0", features = ["std"], default-features = false }
revm-inspectors = { git = "https://github.com/paradigmxyz/evm-inspectors", rev = "dc614ee" }

# eth
alloy-chains = "0.1.15"
alloy-primitives = "0.7.1"
alloy-dyn-abi = "0.7.1"
alloy-sol-types = "0.7.1"
alloy-rlp = "0.3.4"
alloy-trie = "0.3.1"
alloy-rpc-types = { git = "https://github.com/alloy-rs/alloy", rev = "39b8695" }
alloy-rpc-types-anvil = { git = "https://github.com/alloy-rs/alloy", rev = "39b8695" }
alloy-rpc-types-trace = { git = "https://github.com/alloy-rs/alloy", rev = "39b8695" }
alloy-rpc-types-engine = { git = "https://github.com/alloy-rs/alloy", rev = "39b8695" }
alloy-genesis = { git = "https://github.com/alloy-rs/alloy", rev = "39b8695" }
alloy-node-bindings = { git = "https://github.com/alloy-rs/alloy", rev = "39b8695" }
alloy-provider = { git = "https://github.com/alloy-rs/alloy", rev = "39b8695", default-features = false, features = [
    "reqwest",
] }
alloy-eips = { git = "https://github.com/alloy-rs/alloy", default-features = false, rev = "39b8695" }
alloy-signer = { git = "https://github.com/alloy-rs/alloy", rev = "39b8695" }
alloy-signer-wallet = { git = "https://github.com/alloy-rs/alloy", rev = "39b8695" }
alloy-network = { git = "https://github.com/alloy-rs/alloy", rev = "39b8695" }
alloy-consensus = { git = "https://github.com/alloy-rs/alloy", rev = "39b8695" }

# misc
auto_impl = "1"
aquamarine = "0.5"
bytes = "1.5"
bitflags = "2.4"
clap = "4"
derive_more = "0.99.17"
eyre = "0.6"
tracing = "0.1.0"
tracing-appender = "0.2"
thiserror = "1.0"
serde_json = "1.0.94"
serde = { version = "1.0", default-features = false }
serde_with = "3.3.0"
humantime = "2.1"
humantime-serde = "1.1"
rand = "0.8.5"
schnellru = "0.2"
strum = "0.26"
rayon = "1.7"
itertools = "0.12"
parking_lot = "0.12"
# Needed for `metrics-macro` to resolve the crate using `::metrics` notation
metrics = "0.21.1"
modular-bitfield = "0.11.2"
hex-literal = "0.4"
once_cell = "1.17"
syn = "2.0"
nybbles = "0.2.1"
smallvec = "1"
dyn-clone = "1.0.17"
sha2 = { version = "0.10", default-features = false }
paste = "1.0"

# proc-macros
proc-macro2 = "1.0"
quote = "1.0"

# tokio
tokio-stream = "0.1.11"
tokio = { version = "1.21", default-features = false }
tokio-util = { version = "0.7.4", features = ["codec"] }

# async
async-stream = "0.3"
async-trait = "0.1.68"
futures = "0.3.26"
pin-project = "1.0.12"
futures-util = "0.3.25"
hyper = "0.14.25"
tower = "0.4"
tower-http = "0.4"
http = "0.2.8"
http-body = "0.4.5"

# p2p
discv5 = "0.6.0"
igd-next = "0.14.3"

# rpc
jsonrpsee = "0.22"
jsonrpsee-core = "0.22"
jsonrpsee-types = "0.22"

# crypto
secp256k1 = { version = "0.28", default-features = false, features = [
    "global-context",
    "recovery",
] }
# TODO: Remove `k256` feature: https://github.com/sigp/enr/pull/74
enr = { version = "0.12.0", default-features = false, features = ["k256", "rust-secp256k1"] }

# for eip-4844
c-kzg = "1.0.0"

# config
confy = "0.6"
toml = "0.8"

# misc-testing
arbitrary = "1.3"
assert_matches = "1.5.0"
tempfile = "3.8"
criterion = "0.5"
pprof = "0.13"
proptest = "1.4"
proptest-derive = "0.4"
serial_test = "3"
similar-asserts = "1.5.0"
test-fuzz = "5"<|MERGE_RESOLUTION|>--- conflicted
+++ resolved
@@ -88,13 +88,9 @@
     "examples/custom-inspector/",
     "examples/exex/minimal/",
     "examples/exex/op-bridge/",
-<<<<<<< HEAD
     "examples/exex/rollup/",
-    "testing/ef-tests/"
-=======
     "examples/db-access",
     "testing/ef-tests/",
->>>>>>> d833f1ae
 ]
 default-members = ["bin/reth"]
 
