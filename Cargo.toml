--- conflicted
+++ resolved
@@ -86,12 +86,8 @@
     "examples/custom-inspector/",
     "examples/exex/minimal/",
     "examples/exex/op-bridge/",
-<<<<<<< HEAD
     "examples/exex/rollup/",
     "testing/ef-tests/"
-=======
-    "testing/ef-tests/",
->>>>>>> 4f81f3ac
 ]
 default-members = ["bin/reth"]
 
