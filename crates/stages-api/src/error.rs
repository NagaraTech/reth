--- conflicted
+++ resolved
@@ -142,21 +142,10 @@
         )
     }
 
-<<<<<<< HEAD
-    /// Returns `true` if error is caused by attempt to insert duplicate transaction.
-    pub fn is_dup_tx(&self) -> bool {
-        if let StageError::Database(DbError::Write(e)) = self {
-            if e.table_name == "TransactionHashNumbers" && e.info.code == -30799 {
-                return true
-            }
-        }
-        false
-=======
     /// Returns `true` if error is caused by attempt to insert key/data pair into db, that already
     /// exists.
     pub fn is_dup_data(&self) -> bool {
         matches!(self, StageError::Database(DbError::Write(e)) if e.info.code == -30799)
->>>>>>> 9ba07922
     }
 }
 
