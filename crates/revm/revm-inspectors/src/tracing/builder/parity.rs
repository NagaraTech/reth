--- conflicted
+++ resolved
@@ -6,13 +6,8 @@
 use reth_primitives::{Address, U64};
 use reth_rpc_types::{trace::parity::*, TransactionInfo};
 use revm::{
-<<<<<<< HEAD
     db::Database,
-    interpreter::opcode::spec_opcode_gas,
-=======
-    db::DatabaseRef,
     interpreter::opcode::{self, spec_opcode_gas},
->>>>>>> 297e8870
     primitives::{AccountInfo, ExecutionResult, ResultAndState, SpecId, KECCAK_EMPTY},
 };
 use std::collections::{HashSet, VecDeque};
@@ -402,7 +397,7 @@
                     opcode::ADD |
                     opcode::EXP |
                     opcode::CALLER |
-                    opcode::SHA3 |
+                    opcode::KECCAK256 |
                     opcode::SUB |
                     opcode::ADDRESS |
                     opcode::GAS |
