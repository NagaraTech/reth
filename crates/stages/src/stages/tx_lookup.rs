--- conflicted
+++ resolved
@@ -165,11 +165,7 @@
                     #[cfg(feature = "optimism")]
                     // below bedrock, transaction nonces can be replayed
                     if !provider.chain_spec().is_bedrock_active_at_block(end_block) {
-<<<<<<< HEAD
-                        if matches!(res, Err(DatabaseError::Write(e)) if e.table_name == <tables::RawTable<tables::TransactionHashNumbers> as Table>::NAME && e.info.code == mdbx::Error::KeyExist.to_err_code())
-=======
                         if matches!(res, Err(DatabaseError::Write(ref e)) if e.table_name == <tables::RawTable<tables::TransactionHashNumbers> as Table>::NAME && e.info.code == mdbx::Error::KeyExist.to_err_code())
->>>>>>> 26cce84a
                         {
                             continue
                         }
