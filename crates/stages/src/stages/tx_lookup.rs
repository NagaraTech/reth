--- conflicted
+++ resolved
@@ -161,14 +161,6 @@
                     };
 
                     #[cfg(feature = "optimism")]
-<<<<<<< HEAD
-                    {
-                        // below bedrock, transaction nonces can be replayed. for importing chain
-                        // segment up until bedrock, end block may be bedrock block.
-                        if !provider.chain_spec().is_bedrock_active_at_block(end_block - 1) {
-                            if matches!(res, Err(DatabaseError::Write(ref e)) if e.table_name == <tables::RawTable<tables::TransactionHashNumbers> as Table>::NAME && e.info.code == mdbx::Error::KeyExist.to_err_code())
-                            {
-=======
                     // below bedrock, transaction nonces can be replayed.
                     //
                     // for importing chain segment up until bedrock, end block may be bedrock block.
@@ -176,7 +168,6 @@
                         if let Err(reth_db::DatabaseError::Write(ref e)) = res {
                             if e.table_name == <tables::RawTable<tables::TransactionHashNumbers> as reth_db::table::Table>::NAME && e.info.code == reth_db::mdbx::Error::KeyExist.to_err_code() {
 
->>>>>>> 2153a2e2
                                 debug!(target: "sync::stages::transaction_lookup",
                                     hash=?RawKey::<TxHash>::from_vec(e.key.clone()),
                                     ?block_range,
