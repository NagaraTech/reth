--- conflicted
+++ resolved
@@ -369,21 +369,12 @@
         let old_bytes_len = self.chunk.len() as u64;
 
         // calculate reserved space in chunk
-<<<<<<< HEAD
-        let new_read_bytes_len = chunk_len - old_bytes_len;
-
-        // read new bytes from file
-        let mut reader = BytesMut::with_capacity(new_read_bytes_len as usize);
-        self.file.read_buf(&mut reader).await.unwrap();
-        // the actual new bytes len
-=======
         let new_read_bytes_target_len = chunk_target_len - old_bytes_len;
 
         // read new bytes from file
         let mut reader = BytesMut::with_capacity(new_read_bytes_target_len as usize);
         self.file.read_buf(&mut reader).await.unwrap();
         // actual bytes that have been read
->>>>>>> 8ae88887
         let new_read_bytes_len = reader.len() as u64;
 
         // update remaining file length
@@ -406,16 +397,6 @@
             "new bytes were read from file"
         );
 
-        debug!(target: "downloaders::file",
-            max_chunk_byte_len=self.chunk_byte_len,
-            prev_read_bytes_len,
-            new_read_bytes_len,
-            reader_capacity=reader.capacity(),
-            next_chunk_byte_len=self.chunk.len(),
-            remaining_file_byte_len=self.file_byte_len,
-            "new bytes were read from file"
-        );
-
         // make new file client from chunk
         let (file_client, bytes) =
             FileClient::from_reader(&self.chunk[..], next_chunk_byte_len as u64).await?;
@@ -425,13 +406,6 @@
             bodies_len=file_client.bodies.len(),
             remaining_bytes_len=bytes.len(),
             "parsed blocks that were read from file"
-        );
-
-        debug!(target: "downloaders::file",
-            headers_len=file_client.headers.len(),
-            bodies_len=file_client.bodies.len(),
-            remaining_bytes_len=bytes.len(),
-            "parsed blocks that were read"
         );
 
         // save left over bytes
