--- conflicted
+++ resolved
@@ -18,18 +18,11 @@
 use tokio_util::codec::FramedRead;
 use tracing::{trace, warn};
 
-<<<<<<< HEAD
-/// Byte length of chunk to read from chain file. Equivalent to one static file, full of max
-/// size blocks (500k headers = one static file, transactions from 500k blocks = one static
-/// file).
-const BYTE_LEN_CHUNK_CHAIN_FILE: u64 = 500_000 * 12 * 1_000_000;
-=======
 /// Byte length of chunk to read from chain file.
 ///
 /// Defaults to one static file, full of max size blocks (500k headers = one static file,
 /// transactions from 500k blocks = one static file).
 pub const DEFAULT_BYTE_LEN_CHUNK_CHAIN_FILE: u64 = 500_000 * 12 * 1_000_000;
->>>>>>> 2f5a6e38
 
 /// Front-end API for fetching chain data from a file.
 ///
@@ -80,17 +73,11 @@
         let file_len = metadata.len();
 
         let mut reader = vec![];
-        file.read_buf(&mut reader).await.unwrap();
-
-        Ok(Self::from_reader(&vec![][..], file_len).await?.0)
-    }
-
-<<<<<<< HEAD
-=======
+        file.read_to_end(&mut reader).await.unwrap();
+
         Ok(Self::from_reader(&reader[..], file_len).await?.0)
     }
 
->>>>>>> 2f5a6e38
     /// Initialize the [`FileClient`] from bytes that have been read from file.
     pub(crate) async fn from_reader<B>(
         reader: B,
@@ -105,25 +92,16 @@
 
         // use with_capacity to make sure the internal buffer contains the entire file
         let mut stream = FramedRead::with_capacity(reader, BlockFileCodec, num_bytes as usize);
-<<<<<<< HEAD
-=======
 
         let mut remaining_bytes = vec![];
->>>>>>> 2f5a6e38
 
         let mut log_interval = 0;
         let mut log_interval_start_block = 0;
-
-        let mut remaining_bytes = vec![];
 
         while let Some(block_res) = stream.next().await {
             let block = match block_res {
                 Ok(block) => block,
-<<<<<<< HEAD
-                Err(FileClientError::Rlp(alloy_rlp::Error::InputTooShort, bytes)) => {
-=======
                 Err(FileClientError::Rlp(_err, bytes)) => {
->>>>>>> 2f5a6e38
                     remaining_bytes = bytes;
                     break
                 }
@@ -273,11 +251,6 @@
 
         Box::pin(async move { Ok((PeerId::default(), headers).into()) })
     }
-
-    #[cfg(debug_assertions)]
-    fn dump_state(&self) -> String {
-        String::new()
-    }
 }
 
 impl BodiesClient for FileClient {
@@ -325,14 +298,6 @@
     file_len: u64,
     /// Bytes that have been read.
     chunk: Vec<u8>,
-<<<<<<< HEAD
-}
-
-impl ChunkedFileReader {
-    /// Opens the file to import from given path. Returns a new instance.
-    pub async fn new<P: AsRef<Path>>(path: P) -> Result<Self, FileClientError> {
-        let file = File::open(path).await?;
-=======
     /// Max bytes per chunk.
     chunk_byte_len: u64,
 }
@@ -352,28 +317,16 @@
 
     /// Opens the file to import from given path. Returns a new instance.
     pub async fn from_file(file: File, chunk_byte_len: u64) -> Result<Self, FileClientError> {
->>>>>>> 2f5a6e38
         // get file len from metadata before reading
         let metadata = file.metadata().await?;
         let file_len = metadata.len();
 
-<<<<<<< HEAD
-        Ok(Self { file, file_len, chunk: vec![] })
-=======
         Ok(Self { file, file_len, chunk: vec![], chunk_byte_len })
->>>>>>> 2f5a6e38
     }
 
     /// Calculates the number of bytes to read from the chain file. Returns a tuple of the chunk
     /// length and the remaining file length.
     fn chunk_len(&self) -> u64 {
-<<<<<<< HEAD
-        if BYTE_LEN_CHUNK_CHAIN_FILE > self.file_len {
-            // last chunk
-            self.file_len
-        } else {
-            BYTE_LEN_CHUNK_CHAIN_FILE
-=======
         let Self { chunk_byte_len, file_len, .. } = *self;
         let file_len = file_len + self.chunk.len() as u64;
 
@@ -382,7 +335,6 @@
             file_len
         } else {
             chunk_byte_len
->>>>>>> 2f5a6e38
         }
     }
 
@@ -397,17 +349,7 @@
         let old_bytes_len = self.chunk.len() as u64;
 
         // calculate reserved space in chunk
-<<<<<<< HEAD
-        let new_bytes_len = if chunk_len + old_bytes_len > BYTE_LEN_CHUNK_CHAIN_FILE {
-            // make space for already read bytes in chunk
-            chunk_len - old_bytes_len
-        } else {
-            // new bytes from file can fill whole chunk
-            chunk_len
-        };
-=======
         let new_bytes_len = chunk_len - old_bytes_len;
->>>>>>> 2f5a6e38
 
         // read new bytes from file
         let mut reader = BytesMut::with_capacity(new_bytes_len as usize);
@@ -416,8 +358,6 @@
         // update remaining file length
         self.file_len -= new_bytes_len;
 
-<<<<<<< HEAD
-=======
         trace!(target: "downloaders::file",
             max_chunk_byte_len=self.chunk_byte_len,
             prev_read_bytes_len=self.chunk.len(),
@@ -426,7 +366,6 @@
             "new bytes were read from file"
         );
 
->>>>>>> 2f5a6e38
         // read new bytes from file into chunk
         self.chunk.extend_from_slice(&reader[..]);
 
