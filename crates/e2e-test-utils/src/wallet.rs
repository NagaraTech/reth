--- conflicted
+++ resolved
@@ -1,17 +1,9 @@
 use alloy_signer::Signer;
 use alloy_signer_wallet::{coins_bip39::English, LocalWallet, MnemonicBuilder};
-<<<<<<< HEAD
-use reth_primitives::{hex, Address, Bytes, U256};
-/// One of the accounts of the genesis allocations.
-pub struct Wallet {
-    inner: LocalWallet,
-    pub nonce: u64,
-=======
 
 /// One of the accounts of the genesis allocations.
 pub struct Wallet {
     pub inner: LocalWallet,
->>>>>>> 4f81f3ac
     chain_id: u64,
     amount: usize,
     derivation_path: Option<String>,
@@ -34,28 +26,6 @@
         self.derivation_path.as_deref().unwrap_or("m/44'/60'/0'/0/")
     }
 
-<<<<<<< HEAD
-    pub async fn optimism_l1_block_info_tx(&mut self) -> Bytes {
-        let l1_block_info = Bytes::from_static(&hex!("7ef9015aa044bae9d41b8380d781187b426c6fe43df5fb2fb57bd4466ef6a701e1f01e015694deaddeaddeaddeaddeaddeaddeaddeaddead000194420000000000000000000000000000000000001580808408f0d18001b90104015d8eb900000000000000000000000000000000000000000000000000000000008057650000000000000000000000000000000000000000000000000000000063d96d10000000000000000000000000000000000000000000000000000000000009f35273d89754a1e0387b89520d989d3be9c37c1f32495a88faf1ea05c61121ab0d1900000000000000000000000000000000000000000000000000000000000000010000000000000000000000002d679b567db6187c0c8323fa982cfb88b74dbcc7000000000000000000000000000000000000000000000000000000000000083400000000000000000000000000000000000000000000000000000000000f4240"));
-        self.tx(Some(l1_block_info)).await
-    }
-
-    /// Creates a transaction with data and signs it
-    pub async fn tx(&mut self, data: Option<Bytes>) -> Bytes {
-        let tx = TransactionRequest {
-            nonce: Some(self.nonce),
-            value: Some(U256::from(100)),
-            to: Some(Address::random()),
-            gas_price: Some(20e9 as u128),
-            gas: Some(210000),
-            chain_id: Some(self.chain_id),
-            input: TransactionInput { input: None, data },
-            ..Default::default()
-        };
-        self.nonce += 1;
-        let signer = EthereumSigner::from(self.inner.clone());
-        tx.build(&signer).await.unwrap().encoded_2718().into()
-=======
     pub fn gen(&self) -> Vec<LocalWallet> {
         let builder = MnemonicBuilder::<English>::default().phrase(TEST_MNEMONIC);
 
@@ -70,7 +40,6 @@
             wallets.push(wallet)
         }
         wallets
->>>>>>> 4f81f3ac
     }
 }
 
