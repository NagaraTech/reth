--- conflicted
+++ resolved
@@ -83,13 +83,7 @@
             self.odd_y_parity as u64 + chain_id * 2 + 35
         } else {
             #[cfg(feature = "optimism")]
-<<<<<<< HEAD
-            if std::env::var("OP_RETH_MAINNET_BELOW_BEDROCK") == Ok(true.to_string()) &&
-                *self == Self::optimism_deposit_tx_signature()
-            {
-=======
             if *self == Self::optimism_deposit_tx_signature() {
->>>>>>> f5b81f87
                 return 0
             }
             self.odd_y_parity as u64 + 27
