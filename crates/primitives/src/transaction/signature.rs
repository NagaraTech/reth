--- conflicted
+++ resolved
@@ -83,13 +83,10 @@
             self.odd_y_parity as u64 + chain_id * 2 + 35
         } else {
             #[cfg(feature = "optimism")]
-<<<<<<< HEAD
-=======
             // pre bedrock system transactions were sent from the zero address as legacy
             // transactions with an empty signature
             //
             // NOTE: this is very hacky and only relevant for op-mainnet pre bedrock
->>>>>>> 8b728cbb
             if *self == Self::optimism_deposit_tx_signature() {
                 return 0
             }
@@ -110,15 +107,11 @@
             // non-EIP-155 legacy scheme, v = 27 for even y-parity, v = 28 for odd y-parity
             if v != 27 && v != 28 {
                 #[cfg(feature = "optimism")]
-<<<<<<< HEAD
-                if v == 0 && r == U256::ZERO && s == U256::ZERO {
-=======
                 // pre bedrock system transactions were sent from the zero address as legacy
                 // transactions with an empty signature
                 //
                 // NOTE: this is very hacky and only relevant for op-mainnet pre bedrock
                 if v == 0 && r.is_zero() && s.is_zero() {
->>>>>>> 8b728cbb
                     return Ok((Signature { r, s, odd_y_parity: false }, None))
                 }
                 return Err(RlpError::Custom("invalid Ethereum signature (V is not 27 or 28)"))
