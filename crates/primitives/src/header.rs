#[cfg(any(test, feature = "arbitrary"))]
use crate::block::{generate_valid_header, valid_header_strategy};
use crate::{
    basefee::calc_next_block_base_fee,
    constants,
    constants::{
        ALLOWED_FUTURE_BLOCK_TIME_SECONDS, EMPTY_OMMER_ROOT_HASH, EMPTY_ROOT_HASH,
        MINIMUM_GAS_LIMIT,
    },
    eip4844::{calc_blob_gasprice, calculate_excess_blob_gas},
    keccak256, Address, BaseFeeParams, BlockHash, BlockNumHash, BlockNumber, Bloom, Bytes,
    ChainSpec, GotExpected, GotExpectedBoxed, Hardfork, B256, B64, U256,
};
use alloy_rlp::{length_of_length, Decodable, Encodable};
use bytes::BufMut;
#[cfg(any(test, feature = "arbitrary"))]
use proptest::prelude::*;
use reth_codecs::{add_arbitrary_tests, derive_arbitrary, main_codec, Compact};
use reth_rpc_types::ConversionError;
use serde::{Deserialize, Serialize};
use std::{mem, ops::Deref};

/// Errors that can occur during header sanity checks.
#[derive(Debug, PartialEq, Eq)]
pub enum HeaderError {
    /// Represents an error when the block difficulty is too large.
    LargeDifficulty,
    /// Represents an error when the block extradata is too large.
    LargeExtraData,
}

/// Block header
#[main_codec]
#[derive(Debug, Clone, PartialEq, Eq, Hash)]
pub struct Header {
    /// The Keccak 256-bit hash of the parent
    /// block’s header, in its entirety; formally Hp.
    pub parent_hash: B256,
    /// The Keccak 256-bit hash of the ommers list portion of this block; formally Ho.
    pub ommers_hash: B256,
    /// The 160-bit address to which all fees collected from the successful mining of this block
    /// be transferred; formally Hc.
    pub beneficiary: Address,
    /// The Keccak 256-bit hash of the root node of the state trie, after all transactions are
    /// executed and finalisations applied; formally Hr.
    pub state_root: B256,
    /// The Keccak 256-bit hash of the root node of the trie structure populated with each
    /// transaction in the transactions list portion of the block; formally Ht.
    pub transactions_root: B256,
    /// The Keccak 256-bit hash of the root node of the trie structure populated with the receipts
    /// of each transaction in the transactions list portion of the block; formally He.
    pub receipts_root: B256,
    /// The Keccak 256-bit hash of the withdrawals list portion of this block.
    /// <https://eips.ethereum.org/EIPS/eip-4895>
    pub withdrawals_root: Option<B256>,
    /// The Bloom filter composed from indexable information (logger address and log topics)
    /// contained in each log entry from the receipt of each transaction in the transactions list;
    /// formally Hb.
    pub logs_bloom: Bloom,
    /// A scalar value corresponding to the difficulty level of this block. This can be calculated
    /// from the previous block’s difficulty level and the timestamp; formally Hd.
    pub difficulty: U256,
    /// A scalar value equal to the number of ancestor blocks. The genesis block has a number of
    /// zero; formally Hi.
    pub number: BlockNumber,
    /// A scalar value equal to the current limit of gas expenditure per block; formally Hl.
    pub gas_limit: u64,
    /// A scalar value equal to the total gas used in transactions in this block; formally Hg.
    pub gas_used: u64,
    /// A scalar value equal to the reasonable output of Unix’s time() at this block’s inception;
    /// formally Hs.
    pub timestamp: u64,
    /// A 256-bit hash which, combined with the
    /// nonce, proves that a sufficient amount of computation has been carried out on this block;
    /// formally Hm.
    pub mix_hash: B256,
    /// A 64-bit value which, combined with the mixhash, proves that a sufficient amount of
    /// computation has been carried out on this block; formally Hn.
    pub nonce: u64,
    /// A scalar representing EIP1559 base fee which can move up or down each block according
    /// to a formula which is a function of gas used in parent block and gas target
    /// (block gas limit divided by elasticity multiplier) of parent block.
    /// The algorithm results in the base fee per gas increasing when blocks are
    /// above the gas target, and decreasing when blocks are below the gas target. The base fee per
    /// gas is burned.
    pub base_fee_per_gas: Option<u64>,
    /// The total amount of blob gas consumed by the transactions within the block, added in
    /// EIP-4844.
    pub blob_gas_used: Option<u64>,
    /// A running total of blob gas consumed in excess of the target, prior to the block. Blocks
    /// with above-target blob gas consumption increase this value, blocks with below-target blob
    /// gas consumption decrease it (bounded at 0). This was added in EIP-4844.
    pub excess_blob_gas: Option<u64>,
    /// The hash of the parent beacon block's root is included in execution blocks, as proposed by
    /// EIP-4788.
    ///
    /// This enables trust-minimized access to consensus state, supporting staking pools, bridges,
    /// and more.
    ///
    /// The beacon roots contract handles root storage, enhancing Ethereum's functionalities.
    pub parent_beacon_block_root: Option<B256>,
    /// An arbitrary byte array containing data relevant to this block. This must be 32 bytes or
    /// fewer; formally Hx.
    pub extra_data: Bytes,
}

impl Default for Header {
    fn default() -> Self {
        Header {
            parent_hash: Default::default(),
            ommers_hash: EMPTY_OMMER_ROOT_HASH,
            beneficiary: Default::default(),
            state_root: EMPTY_ROOT_HASH,
            transactions_root: EMPTY_ROOT_HASH,
            receipts_root: EMPTY_ROOT_HASH,
            logs_bloom: Default::default(),
            difficulty: Default::default(),
            number: 0,
            gas_limit: 0,
            gas_used: 0,
            timestamp: 0,
            extra_data: Default::default(),
            mix_hash: Default::default(),
            nonce: 0,
            base_fee_per_gas: None,
            withdrawals_root: None,
            blob_gas_used: None,
            excess_blob_gas: None,
            parent_beacon_block_root: None,
        }
    }
}

impl Header {
    /// Checks if the block's difficulty is set to zero, indicating a Proof-of-Stake header.
    ///
    /// This function is linked to EIP-3675, proposing the consensus upgrade to Proof-of-Stake:
    /// [EIP-3675](https://eips.ethereum.org/EIPS/eip-3675#replacing-difficulty-with-0)
    ///
    /// Verifies whether, as per the EIP, the block's difficulty is updated to zero,
    /// signifying the transition to a Proof-of-Stake mechanism.
    ///
    /// Returns `true` if the block's difficulty matches the constant zero set by the EIP.
    pub fn is_zero_difficulty(&self) -> bool {
        self.difficulty.is_zero()
    }

    /// Performs a sanity check on the extradata field of the header.
    ///
    /// # Errors
    ///
    /// Returns an error if the extradata size is larger than 100 KB.
    pub fn ensure_extradata_valid(&self) -> Result<(), HeaderError> {
        if self.extra_data.len() > 100 * 1024 {
            return Err(HeaderError::LargeExtraData)
        }
        Ok(())
    }

    /// Performs a sanity check on the block difficulty field of the header.
    ///
    /// # Errors
    ///
    /// Returns an error if the block difficulty exceeds 80 bits.
    pub fn ensure_difficulty_valid(&self) -> Result<(), HeaderError> {
        if self.difficulty.bit_len() > 80 {
            return Err(HeaderError::LargeDifficulty)
        }
        Ok(())
    }

    /// Performs combined sanity checks on multiple header fields.
    ///
    /// This method combines checks for block difficulty and extradata sizes.
    ///
    /// # Errors
    ///
    /// Returns an error if either the block difficulty exceeds 80 bits
    /// or if the extradata size is larger than 100 KB.
    pub fn ensure_well_formed(&self) -> Result<(), HeaderError> {
        self.ensure_difficulty_valid()?;
        self.ensure_extradata_valid()?;
        Ok(())
    }

    /// Checks if the block's timestamp is in the past compared to the parent block's timestamp.
    ///
    /// Note: This check is relevant only pre-merge.
    pub fn is_timestamp_in_past(&self, parent_timestamp: u64) -> bool {
        self.timestamp <= parent_timestamp
    }

    /// Checks if the block's timestamp is in the future based on the present timestamp.
    ///
    /// Clock can drift but this can be consensus issue.
    ///
    /// Note: This check is relevant only pre-merge.
    pub fn exceeds_allowed_future_timestamp(&self, present_timestamp: u64) -> bool {
        self.timestamp > present_timestamp + ALLOWED_FUTURE_BLOCK_TIME_SECONDS
    }

    /// Returns the parent block's number and hash
    pub fn parent_num_hash(&self) -> BlockNumHash {
        BlockNumHash { number: self.number.saturating_sub(1), hash: self.parent_hash }
    }

    /// Heavy function that will calculate hash of data and will *not* save the change to metadata.
    /// Use [`Header::seal`], [`SealedHeader`] and unlock if you need hash to be persistent.
    pub fn hash_slow(&self) -> B256 {
        keccak256(alloy_rlp::encode(self))
    }

    /// Checks if the header is empty - has no transactions and no ommers
    pub fn is_empty(&self) -> bool {
        self.transaction_root_is_empty() &&
            self.ommers_hash_is_empty() &&
            self.withdrawals_root.map_or(true, |root| root == EMPTY_ROOT_HASH)
    }

    /// Check if the ommers hash equals to empty hash list.
    pub fn ommers_hash_is_empty(&self) -> bool {
        self.ommers_hash == EMPTY_OMMER_ROOT_HASH
    }

    /// Check if the transaction root equals to empty root.
    pub fn transaction_root_is_empty(&self) -> bool {
        self.transactions_root == EMPTY_ROOT_HASH
    }

    /// Returns the blob fee for _this_ block according to the EIP-4844 spec.
    ///
    /// Returns `None` if `excess_blob_gas` is None
    pub fn blob_fee(&self) -> Option<u128> {
        self.excess_blob_gas.map(calc_blob_gasprice)
    }

    /// Returns the blob fee for the next block according to the EIP-4844 spec.
    ///
    /// Returns `None` if `excess_blob_gas` is None.
    ///
    /// See also [Self::next_block_excess_blob_gas]
    pub fn next_block_blob_fee(&self) -> Option<u128> {
        self.next_block_excess_blob_gas().map(calc_blob_gasprice)
    }

    /// Calculate base fee for next block according to the EIP-1559 spec.
    ///
    /// Returns a `None` if no base fee is set, no EIP-1559 support
    pub fn next_block_base_fee(&self, base_fee_params: BaseFeeParams) -> Option<u64> {
        Some(calc_next_block_base_fee(
            self.gas_used as u128,
            self.gas_limit as u128,
            self.base_fee_per_gas? as u128,
            base_fee_params,
        ) as u64)
    }

    /// Calculate excess blob gas for the next block according to the EIP-4844 spec.
    ///
    /// Returns a `None` if no excess blob gas is set, no EIP-4844 support
    pub fn next_block_excess_blob_gas(&self) -> Option<u64> {
        Some(calculate_excess_blob_gas(self.excess_blob_gas?, self.blob_gas_used?))
    }

    /// Seal the header with a known hash.
    ///
    /// WARNING: This method does not perform validation whether the hash is correct.
    #[inline]
    pub fn seal(self, hash: B256) -> SealedHeader {
        SealedHeader { header: self, hash }
    }

    /// Calculate hash and seal the Header so that it can't be changed.
    #[inline]
    pub fn seal_slow(self) -> SealedHeader {
        let hash = self.hash_slow();
        self.seal(hash)
    }

    /// Calculate a heuristic for the in-memory size of the [Header].
    #[inline]
    pub fn size(&self) -> usize {
        mem::size_of::<B256>() + // parent hash
        mem::size_of::<B256>() + // ommers hash
        mem::size_of::<Address>() + // beneficiary
        mem::size_of::<B256>() + // state root
        mem::size_of::<B256>() + // transactions root
        mem::size_of::<B256>() + // receipts root
        mem::size_of::<Option<B256>>() + // withdrawals root
        mem::size_of::<Bloom>() + // logs bloom
        mem::size_of::<U256>() + // difficulty
        mem::size_of::<BlockNumber>() + // number
        mem::size_of::<u64>() + // gas limit
        mem::size_of::<u64>() + // gas used
        mem::size_of::<u64>() + // timestamp
        mem::size_of::<B256>() + // mix hash
        mem::size_of::<u64>() + // nonce
        mem::size_of::<Option<u64>>() + // base fee per gas
        mem::size_of::<Option<u64>>() + // blob gas used
        mem::size_of::<Option<u64>>() + // excess blob gas
        mem::size_of::<Option<B256>>() + // parent beacon block root
        self.extra_data.len() // extra data
    }

    fn header_payload_length(&self) -> usize {
        let mut length = 0;
        length += self.parent_hash.length(); // Hash of the previous block.
        length += self.ommers_hash.length(); // Hash of uncle blocks.
        length += self.beneficiary.length(); // Address that receives rewards.
        length += self.state_root.length(); // Root hash of the state object.
        length += self.transactions_root.length(); // Root hash of transactions in the block.
        length += self.receipts_root.length(); // Hash of transaction receipts.
        length += self.logs_bloom.length(); // Data structure containing event logs.
        length += self.difficulty.length(); // Difficulty value of the block.
        length += U256::from(self.number).length(); // Block number.
        length += U256::from(self.gas_limit).length(); // Maximum gas allowed.
        length += U256::from(self.gas_used).length(); // Actual gas used.
        length += self.timestamp.length(); // Block timestamp.
        length += self.extra_data.length(); // Additional arbitrary data.
        length += self.mix_hash.length(); // Hash used for mining.
        length += B64::new(self.nonce.to_be_bytes()).length(); // Nonce for mining.

        if let Some(base_fee) = self.base_fee_per_gas {
            // Adding base fee length if it exists.
            length += U256::from(base_fee).length();
        }

        if let Some(root) = self.withdrawals_root {
            // Adding withdrawals_root length if it exists.
            length += root.length();
        }

        if let Some(blob_gas_used) = self.blob_gas_used {
            // Adding blob_gas_used length if it exists.
            length += U256::from(blob_gas_used).length();
        }

        if let Some(excess_blob_gas) = self.excess_blob_gas {
            // Adding excess_blob_gas length if it exists.
            length += U256::from(excess_blob_gas).length();
        }

        if let Some(parent_beacon_block_root) = self.parent_beacon_block_root {
            length += parent_beacon_block_root.length();
        }

        length
    }
}

impl Encodable for Header {
    fn encode(&self, out: &mut dyn BufMut) {
        // Create a header indicating the encoded content is a list with the payload length computed
        // from the header's payload calculation function.
        let list_header =
            alloy_rlp::Header { list: true, payload_length: self.header_payload_length() };
        list_header.encode(out);

        // Encode each header field sequentially
        self.parent_hash.encode(out); // Encode parent hash.
        self.ommers_hash.encode(out); // Encode ommer's hash.
        self.beneficiary.encode(out); // Encode beneficiary.
        self.state_root.encode(out); // Encode state root.
        self.transactions_root.encode(out); // Encode transactions root.
        self.receipts_root.encode(out); // Encode receipts root.
        self.logs_bloom.encode(out); // Encode logs bloom.
        self.difficulty.encode(out); // Encode difficulty.
        U256::from(self.number).encode(out); // Encode block number.
        U256::from(self.gas_limit).encode(out); // Encode gas limit.
        U256::from(self.gas_used).encode(out); // Encode gas used.
        self.timestamp.encode(out); // Encode timestamp.
        self.extra_data.encode(out); // Encode extra data.
        self.mix_hash.encode(out); // Encode mix hash.
        B64::new(self.nonce.to_be_bytes()).encode(out); // Encode nonce.

        // Encode base fee. Put empty list if base fee is missing,
        // but withdrawals root is present.
        if let Some(ref base_fee) = self.base_fee_per_gas {
            U256::from(*base_fee).encode(out);
        }

        // Encode withdrawals root. Put empty string if withdrawals root is missing,
        // but blob gas used is present.
        if let Some(ref root) = self.withdrawals_root {
            root.encode(out);
        }

        // Encode blob gas used. Put empty list if blob gas used is missing,
        // but excess blob gas is present.
        if let Some(ref blob_gas_used) = self.blob_gas_used {
            U256::from(*blob_gas_used).encode(out);
        }

        // Encode excess blob gas. Put empty list if excess blob gas is missing,
        // but parent beacon block root is present.
        if let Some(ref excess_blob_gas) = self.excess_blob_gas {
            U256::from(*excess_blob_gas).encode(out);
        }

        // Encode parent beacon block root. If new fields are added, the above pattern will need to
        // be repeated and placeholders added. Otherwise, it's impossible to tell _which_
        // fields are missing. This is mainly relevant for contrived cases where a header is
        // created at random, for example:
        //  * A header is created with a withdrawals root, but no base fee. Shanghai blocks are
        //    post-London, so this is technically not valid. However, a tool like proptest would
        //    generate a block like this.
        if let Some(ref parent_beacon_block_root) = self.parent_beacon_block_root {
            parent_beacon_block_root.encode(out);
        }
    }

    fn length(&self) -> usize {
        let mut length = 0;
        length += self.header_payload_length();
        length += length_of_length(length);
        length
    }
}

impl Decodable for Header {
    fn decode(buf: &mut &[u8]) -> alloy_rlp::Result<Self> {
        let rlp_head = alloy_rlp::Header::decode(buf)?;
        if !rlp_head.list {
            return Err(alloy_rlp::Error::UnexpectedString)
        }
        let started_len = buf.len();
        let mut this = Self {
            parent_hash: Decodable::decode(buf)?,
            ommers_hash: Decodable::decode(buf)?,
            beneficiary: Decodable::decode(buf)?,
            state_root: Decodable::decode(buf)?,
            transactions_root: Decodable::decode(buf)?,
            receipts_root: Decodable::decode(buf)?,
            logs_bloom: Decodable::decode(buf)?,
            difficulty: Decodable::decode(buf)?,
            number: u64::decode(buf)?,
            gas_limit: u64::decode(buf)?,
            gas_used: u64::decode(buf)?,
            timestamp: Decodable::decode(buf)?,
            extra_data: Decodable::decode(buf)?,
            mix_hash: Decodable::decode(buf)?,
            nonce: u64::from_be_bytes(B64::decode(buf)?.0),
            base_fee_per_gas: None,
            withdrawals_root: None,
            blob_gas_used: None,
            excess_blob_gas: None,
            parent_beacon_block_root: None,
        };
        if started_len - buf.len() < rlp_head.payload_length {
            this.base_fee_per_gas = Some(u64::decode(buf)?);
        }

        // Withdrawals root for post-shanghai headers
        if started_len - buf.len() < rlp_head.payload_length {
            this.withdrawals_root = Some(Decodable::decode(buf)?);
        }

        // Blob gas used and excess blob gas for post-cancun headers
        if started_len - buf.len() < rlp_head.payload_length {
            this.blob_gas_used = Some(u64::decode(buf)?);
        }

        if started_len - buf.len() < rlp_head.payload_length {
            this.excess_blob_gas = Some(u64::decode(buf)?);
        }

        // Decode parent beacon block root. If new fields are added, the above pattern will need to
        // be repeated and placeholders decoded. Otherwise, it's impossible to tell _which_
        // fields are missing. This is mainly relevant for contrived cases where a header is
        // created at random, for example:
        //  * A header is created with a withdrawals root, but no base fee. Shanghai blocks are
        //    post-London, so this is technically not valid. However, a tool like proptest would
        //    generate a block like this.
        if started_len - buf.len() < rlp_head.payload_length {
            this.parent_beacon_block_root = Some(B256::decode(buf)?);
        }

        let consumed = started_len - buf.len();
        if consumed != rlp_head.payload_length {
            return Err(alloy_rlp::Error::ListLengthMismatch {
                expected: rlp_head.payload_length,
                got: consumed,
            })
        }
        Ok(this)
    }
}

impl TryFrom<reth_rpc_types::Header> for Header {
    type Error = ConversionError;

    fn try_from(header: reth_rpc_types::Header) -> Result<Self, Self::Error> {
        Ok(Self {
            base_fee_per_gas: header
                .base_fee_per_gas
                .map(|base_fee_per_gas| {
                    base_fee_per_gas.try_into().map_err(ConversionError::BaseFeePerGasConversion)
                })
                .transpose()?,
            beneficiary: header.miner,
            blob_gas_used: header
                .blob_gas_used
                .map(|blob_gas_used| {
                    blob_gas_used.try_into().map_err(ConversionError::BlobGasUsedConversion)
                })
                .transpose()?,
            difficulty: header.difficulty,
            excess_blob_gas: header
                .excess_blob_gas
                .map(|excess_blob_gas| {
                    excess_blob_gas.try_into().map_err(ConversionError::ExcessBlobGasConversion)
                })
                .transpose()?,
            extra_data: header.extra_data,
            gas_limit: header.gas_limit.try_into().map_err(ConversionError::GasLimitConversion)?,
            gas_used: header.gas_used.try_into().map_err(ConversionError::GasUsedConversion)?,
            logs_bloom: header.logs_bloom,
            mix_hash: header.mix_hash.unwrap_or_default(),
            nonce: u64::from_be_bytes(header.nonce.unwrap_or_default().0),
            number: header.number.ok_or(ConversionError::MissingBlockNumber)?,
            ommers_hash: header.uncles_hash,
            parent_beacon_block_root: header.parent_beacon_block_root,
            parent_hash: header.parent_hash,
            receipts_root: header.receipts_root,
            state_root: header.state_root,
            timestamp: header.timestamp,
            transactions_root: header.transactions_root,
            withdrawals_root: header.withdrawals_root,
        })
    }
}

/// Errors that can occur during header sanity checks.
#[derive(thiserror::Error, Debug, PartialEq, Eq, Clone)]
pub enum HeaderValidationError {
    /// Error when the block number does not match the parent block number.
    #[error(
        "block number {block_number} does not match parent block number {parent_block_number}"
    )]
    ParentBlockNumberMismatch {
        /// The parent block number.
        parent_block_number: BlockNumber,
        /// The block number.
        block_number: BlockNumber,
    },

    /// Error when the parent hash does not match the expected parent hash.
    #[error("mismatched parent hash: {0}")]
    ParentHashMismatch(GotExpectedBoxed<B256>),

    /// Error when the block timestamp is in the past compared to the parent timestamp.
    #[error("block timestamp {timestamp} is in the past compared to the parent timestamp {parent_timestamp}")]
    TimestampIsInPast {
        /// The parent block's timestamp.
        parent_timestamp: u64,
        /// The block's timestamp.
        timestamp: u64,
    },

    /// Error when the base fee is missing.
    #[error("base fee missing")]
    BaseFeeMissing,

    /// Error when the block's base fee is different from the expected base fee.
    #[error("block base fee mismatch: {0}")]
    BaseFeeDiff(GotExpected<u64>),

    /// Error when the child gas limit exceeds the maximum allowed decrease.
    #[error("child gas_limit {child_gas_limit} max decrease is {parent_gas_limit}/1024")]
    GasLimitInvalidDecrease {
        /// The parent gas limit.
        parent_gas_limit: u64,
        /// The child gas limit.
        child_gas_limit: u64,
    },

    /// Error when the child gas limit exceeds the maximum allowed increase.
    #[error("child gas_limit {child_gas_limit} max increase is {parent_gas_limit}/1024")]
    GasLimitInvalidIncrease {
        /// The parent gas limit.
        parent_gas_limit: u64,
        /// The child gas limit.
        child_gas_limit: u64,
    },

    /// Error indicating that the child gas limit is below the minimum allowed limit.
    ///
    /// This error occurs when the child gas limit is less than the specified minimum gas limit.
    #[error("child gas limit {child_gas_limit} is below the minimum allowed limit ({MINIMUM_GAS_LIMIT})")]
    GasLimitInvalidMinimum {
        /// The child gas limit.
        child_gas_limit: u64,
    },

    /// Error when blob gas used is missing.
    #[error("missing blob gas used")]
    BlobGasUsedMissing,

    /// Error when excess blob gas is missing.
    #[error("missing excess blob gas")]
    ExcessBlobGasMissing,

    /// Error when there is an invalid excess blob gas.
    #[error(
        "invalid excess blob gas: {diff}; \
         parent excess blob gas: {parent_excess_blob_gas}, \
         parent blob gas used: {parent_blob_gas_used}"
    )]
    ExcessBlobGasDiff {
        /// The excess blob gas diff.
        diff: GotExpected<u64>,
        /// The parent excess blob gas.
        parent_excess_blob_gas: u64,
        /// The parent blob gas used.
        parent_blob_gas_used: u64,
    },
}

/// A [`Header`] that is sealed at a precalculated hash, use [`SealedHeader::unseal()`] if you want
/// to modify header.
#[main_codec(no_arbitrary)]
#[add_arbitrary_tests(rlp, compact)]
#[derive(Debug, Clone, PartialEq, Eq, Hash)]
pub struct SealedHeader {
    /// Locked Header hash.
    hash: BlockHash,
    /// Locked Header fields.
    header: Header,
}

impl SealedHeader {
    /// Creates the sealed header with the corresponding block hash.
    #[inline]
    pub const fn new(header: Header, hash: BlockHash) -> Self {
        Self { header, hash }
    }

    /// Returns the sealed Header fields.
    #[inline]
    pub fn header(&self) -> &Header {
        &self.header
    }

    /// Returns header/block hash.
    #[inline]
    pub const fn hash(&self) -> BlockHash {
        self.hash
    }

    /// Updates the block header.
    #[cfg(any(test, feature = "test-utils"))]
    pub fn set_header(&mut self, header: Header) {
        self.header = header
    }

    /// Updates the block hash.
    #[cfg(any(test, feature = "test-utils"))]
    pub fn set_hash(&mut self, hash: BlockHash) {
        self.hash = hash
    }

    /// Updates the parent block hash.
    #[cfg(any(test, feature = "test-utils"))]
    pub fn set_parent_hash(&mut self, hash: BlockHash) {
        self.header.parent_hash = hash
    }

    /// Updates the block number.
    #[cfg(any(test, feature = "test-utils"))]
    pub fn set_block_number(&mut self, number: BlockNumber) {
        self.header.number = number;
    }

    /// Updates the block state root.
    #[cfg(any(test, feature = "test-utils"))]
    pub fn set_state_root(&mut self, state_root: B256) {
        self.header.state_root = state_root;
    }

    /// Updates the block difficulty.
    #[cfg(any(test, feature = "test-utils"))]
    pub fn set_difficulty(&mut self, difficulty: U256) {
        self.header.difficulty = difficulty;
    }

    /// Checks the gas limit for consistency between parent and self headers.
    ///
    /// The maximum allowable difference between self and parent gas limits is determined by the
    /// parent's gas limit divided by the elasticity multiplier (1024).
    ///
    /// This check is skipped if the Optimism flag is enabled in the chain spec, as gas limits on
    /// Optimism can adjust instantly.
    #[inline(always)]
    fn validate_gas_limit(
        &self,
        parent: &SealedHeader,
        chain_spec: &ChainSpec,
    ) -> Result<(), HeaderValidationError> {
        // Determine the parent gas limit, considering elasticity multiplier on the London fork.
        let parent_gas_limit =
            if chain_spec.fork(Hardfork::London).transitions_at_block(self.number) {
                parent.gas_limit *
                    chain_spec.base_fee_params_at_timestamp(self.timestamp).elasticity_multiplier
                        as u64
            } else {
                parent.gas_limit
            };

        // Check for an increase in gas limit beyond the allowed threshold.
        if self.gas_limit > parent_gas_limit {
            if self.gas_limit - parent_gas_limit >= parent_gas_limit / 1024 {
                return Err(HeaderValidationError::GasLimitInvalidIncrease {
                    parent_gas_limit,
                    child_gas_limit: self.gas_limit,
                })
            }
        }
        // Check for a decrease in gas limit beyond the allowed threshold.
        else if parent_gas_limit - self.gas_limit >= parent_gas_limit / 1024 {
            return Err(HeaderValidationError::GasLimitInvalidDecrease {
                parent_gas_limit,
                child_gas_limit: self.gas_limit,
            })
        }
        // Check if the self gas limit is below the minimum required limit.
        else if self.gas_limit < MINIMUM_GAS_LIMIT {
            return Err(HeaderValidationError::GasLimitInvalidMinimum {
                child_gas_limit: self.gas_limit,
            })
        }

        Ok(())
    }

    /// Validates the integrity and consistency of a sealed block header in relation to its parent
    /// header.
    ///
    /// This function checks various properties of the sealed header against its parent header and
    /// the chain specification. It ensures that the block forms a valid and secure continuation
    /// of the blockchain.
    ///
    /// ## Arguments
    ///
    /// * `parent` - The sealed header of the parent block.
    /// * `chain_spec` - The chain specification providing configuration parameters for the
    ///   blockchain.
    ///
    /// ## Errors
    ///
    /// Returns a [`HeaderValidationError`] if any validation check fails, indicating specific
    /// issues with the sealed header. The possible errors include mismatched block numbers,
    /// parent hash mismatches, timestamp inconsistencies, gas limit violations, base fee
    /// discrepancies (for EIP-1559), and errors related to the blob gas fields (EIP-4844).
    ///
    /// ## Note
    ///
    /// Some checks, such as gas limit validation, are conditionally skipped based on the presence
    /// of certain features (e.g., Optimism feature) or the activation of specific hardforks.
    pub fn validate_against_parent(
        &self,
        parent: &SealedHeader,
        chain_spec: &ChainSpec,
    ) -> Result<(), HeaderValidationError> {
        // Parent number is consistent.
        if parent.number + 1 != self.number {
            return Err(HeaderValidationError::ParentBlockNumberMismatch {
                parent_block_number: parent.number,
                block_number: self.number,
            })
        }

        if parent.hash != self.parent_hash {
            return Err(HeaderValidationError::ParentHashMismatch(
                GotExpected { got: self.parent_hash, expected: parent.hash }.into(),
            ))
        }

        // timestamp in past check
<<<<<<< HEAD
        if chain_spec.is_optimism_mainnet() {
            #[cfg(feature = "optimism")]
            if chain_spec.is_bedrock_active_at_block(self.header.number) &&
                self.header.is_timestamp_in_past(parent.timestamp)
            {
                return Err(HeaderValidationError::TimestampIsInPast {
                    parent_timestamp: parent.timestamp,
                    timestamp: self.timestamp,
                })
            }
        } else if self.header.is_timestamp_in_past(parent.timestamp) {
=======
        #[cfg(feature = "optimism")]
        if chain_spec.is_bedrock_active_at_block(self.header.number) &&
            self.header.is_timestamp_in_past(parent.timestamp)
        {
            return Err(HeaderValidationError::TimestampIsInPast {
                parent_timestamp: parent.timestamp,
                timestamp: self.timestamp,
            })
        }

        #[cfg(not(feature = "optimism"))]
        if self.header.is_timestamp_in_past(parent.timestamp) {
>>>>>>> d9321d4d
            return Err(HeaderValidationError::TimestampIsInPast {
                parent_timestamp: parent.timestamp,
                timestamp: self.timestamp,
            })
        }

        // TODO Check difficulty increment between parent and self
        // Ace age did increment it by some formula that we need to follow.

        if cfg!(feature = "optimism") {
            // On Optimism, the gas limit can adjust instantly, so we skip this check
            // if the optimism feature is enabled in the chain spec.
            if !chain_spec.is_optimism() {
                self.validate_gas_limit(parent, chain_spec)?;
            }
        } else {
            self.validate_gas_limit(parent, chain_spec)?;
        }

        // EIP-1559 check base fee
        if chain_spec.fork(Hardfork::London).active_at_block(self.number) {
            let base_fee = self.base_fee_per_gas.ok_or(HeaderValidationError::BaseFeeMissing)?;

            let expected_base_fee = if chain_spec
                .fork(Hardfork::London)
                .transitions_at_block(self.number)
            {
                constants::EIP1559_INITIAL_BASE_FEE
            } else {
                // This BaseFeeMissing will not happen as previous blocks are checked to have
                // them.
                parent
                    .next_block_base_fee(chain_spec.base_fee_params_at_timestamp(self.timestamp))
                    .ok_or(HeaderValidationError::BaseFeeMissing)?
            };
            if expected_base_fee != base_fee {
                return Err(HeaderValidationError::BaseFeeDiff(GotExpected {
                    expected: expected_base_fee,
                    got: base_fee,
                }))
            }
        }

        // ensure that the blob gas fields for this block
        if chain_spec.is_cancun_active_at_timestamp(self.timestamp) {
            self.validate_4844_header_against_parent(parent)?;
        }

        Ok(())
    }

    /// Validates that the EIP-4844 header fields are correct with respect to the parent block. This
    /// ensures that the `blob_gas_used` and `excess_blob_gas` fields exist in the child header, and
    /// that the `excess_blob_gas` field matches the expected `excess_blob_gas` calculated from the
    /// parent header fields.
    pub fn validate_4844_header_against_parent(
        &self,
        parent: &SealedHeader,
    ) -> Result<(), HeaderValidationError> {
        // From [EIP-4844](https://eips.ethereum.org/EIPS/eip-4844#header-extension):
        //
        // > For the first post-fork block, both parent.blob_gas_used and parent.excess_blob_gas
        // > are evaluated as 0.
        //
        // This means in the first post-fork block, calculate_excess_blob_gas will return 0.
        let parent_blob_gas_used = parent.blob_gas_used.unwrap_or(0);
        let parent_excess_blob_gas = parent.excess_blob_gas.unwrap_or(0);

        if self.blob_gas_used.is_none() {
            return Err(HeaderValidationError::BlobGasUsedMissing)
        }
        let excess_blob_gas =
            self.excess_blob_gas.ok_or(HeaderValidationError::ExcessBlobGasMissing)?;

        let expected_excess_blob_gas =
            calculate_excess_blob_gas(parent_excess_blob_gas, parent_blob_gas_used);
        if expected_excess_blob_gas != excess_blob_gas {
            return Err(HeaderValidationError::ExcessBlobGasDiff {
                diff: GotExpected { got: excess_blob_gas, expected: expected_excess_blob_gas },
                parent_excess_blob_gas,
                parent_blob_gas_used,
            })
        }

        Ok(())
    }

    /// Extract raw header that can be modified.
    pub fn unseal(self) -> Header {
        self.header
    }

    /// This is the inverse of [Header::seal_slow] which returns the raw header and hash.
    pub fn split(self) -> (Header, BlockHash) {
        (self.header, self.hash)
    }

    /// Return the number hash tuple.
    pub fn num_hash(&self) -> BlockNumHash {
        BlockNumHash::new(self.number, self.hash)
    }

    /// Calculates a heuristic for the in-memory size of the [SealedHeader].
    #[inline]
    pub fn size(&self) -> usize {
        self.header.size() + mem::size_of::<BlockHash>()
    }
}

#[cfg(any(test, feature = "arbitrary"))]
impl proptest::arbitrary::Arbitrary for SealedHeader {
    type Parameters = ();
    fn arbitrary_with(_: Self::Parameters) -> Self::Strategy {
        // map valid header strategy by sealing
        valid_header_strategy().prop_map(|header| header.seal_slow()).boxed()
    }
    type Strategy = proptest::strategy::BoxedStrategy<SealedHeader>;
}

#[cfg(any(test, feature = "arbitrary"))]
impl<'a> arbitrary::Arbitrary<'a> for SealedHeader {
    fn arbitrary(u: &mut arbitrary::Unstructured<'a>) -> arbitrary::Result<Self> {
        let sealed_header = generate_valid_header(
            u.arbitrary()?,
            u.arbitrary()?,
            u.arbitrary()?,
            u.arbitrary()?,
            u.arbitrary()?,
        )
        .seal_slow();
        Ok(sealed_header)
    }
}

impl Default for SealedHeader {
    fn default() -> Self {
        Header::default().seal_slow()
    }
}

impl Encodable for SealedHeader {
    fn encode(&self, out: &mut dyn BufMut) {
        self.header.encode(out);
    }
}

impl Decodable for SealedHeader {
    fn decode(buf: &mut &[u8]) -> alloy_rlp::Result<Self> {
        let b = &mut &**buf;
        let started_len = buf.len();

        // decode the header from temp buffer
        let header = Header::decode(b)?;

        // hash the consumed bytes, the rlp encoded header
        let consumed = started_len - b.len();
        let hash = keccak256(&buf[..consumed]);

        // update original buffer
        *buf = *b;

        Ok(Self { header, hash })
    }
}

impl AsRef<Header> for SealedHeader {
    fn as_ref(&self) -> &Header {
        &self.header
    }
}

impl Deref for SealedHeader {
    type Target = Header;

    fn deref(&self) -> &Self::Target {
        &self.header
    }
}

/// Represents the direction for a headers request depending on the `reverse` field of the request.
/// > The response must contain a number of block headers, of rising number when reverse is 0,
/// > falling when 1
///
/// Ref: <https://github.com/ethereum/devp2p/blob/master/caps/eth.md#getblockheaders-0x03>
///
/// [`HeadersDirection::Rising`] block numbers for `reverse == 0 == false`
/// [`HeadersDirection::Falling`] block numbers for `reverse == 1 == true`
///
/// See also <https://github.com/ethereum/devp2p/blob/master/caps/eth.md#getblockheaders-0x03>
#[derive_arbitrary(rlp)]
#[derive(Debug, Copy, Clone, Eq, PartialEq, Hash, Default, Serialize, Deserialize)]
pub enum HeadersDirection {
    /// Falling block number.
    Falling,
    /// Rising block number.
    #[default]
    Rising,
}

impl HeadersDirection {
    /// Returns true for rising block numbers
    pub fn is_rising(&self) -> bool {
        matches!(self, HeadersDirection::Rising)
    }

    /// Returns true for falling block numbers
    pub fn is_falling(&self) -> bool {
        matches!(self, HeadersDirection::Falling)
    }

    /// Converts the bool into a direction.
    ///
    /// Returns:
    ///
    /// [`HeadersDirection::Rising`] block numbers for `reverse == 0 == false`
    /// [`HeadersDirection::Falling`] block numbers for `reverse == 1 == true`
    pub fn new(reverse: bool) -> Self {
        if reverse {
            HeadersDirection::Falling
        } else {
            HeadersDirection::Rising
        }
    }
}

impl Encodable for HeadersDirection {
    fn encode(&self, out: &mut dyn BufMut) {
        bool::from(*self).encode(out)
    }

    fn length(&self) -> usize {
        bool::from(*self).length()
    }
}

impl Decodable for HeadersDirection {
    fn decode(buf: &mut &[u8]) -> alloy_rlp::Result<Self> {
        let value: bool = Decodable::decode(buf)?;
        Ok(value.into())
    }
}

impl From<bool> for HeadersDirection {
    fn from(reverse: bool) -> Self {
        Self::new(reverse)
    }
}

impl From<HeadersDirection> for bool {
    fn from(value: HeadersDirection) -> Self {
        match value {
            HeadersDirection::Rising => false,
            HeadersDirection::Falling => true,
        }
    }
}

#[cfg(test)]
mod tests {
    use super::{Bytes, Decodable, Encodable, Header, B256};
    use crate::{
        address, b256, bloom, bytes, header::MINIMUM_GAS_LIMIT, hex, Address, ChainSpec,
        HeaderValidationError, HeadersDirection, SealedHeader, U256,
    };
    use std::str::FromStr;

    // Test vector from: https://eips.ethereum.org/EIPS/eip-2481
    #[test]
    fn test_encode_block_header() {
        let expected = hex!("f901f9a00000000000000000000000000000000000000000000000000000000000000000a00000000000000000000000000000000000000000000000000000000000000000940000000000000000000000000000000000000000a00000000000000000000000000000000000000000000000000000000000000000a00000000000000000000000000000000000000000000000000000000000000000a00000000000000000000000000000000000000000000000000000000000000000b90100000000000000000000000000000000000000000000000000000000000000000000000000000000000000000000000000000000000000000000000000000000000000000000000000000000000000000000000000000000000000000000000000000000000000000000000000000000000000000000000000000000000000000000000000000000000000000000000000000000000000000000000000000000000000000000000000000000000000000000000000000000000000000000000000000000000000000000000000000000000000000000000000000000000000000000000000000000000000000000000000000000000000000000000000000000008208ae820d0582115c8215b3821a0a827788a00000000000000000000000000000000000000000000000000000000000000000880000000000000000");
        let header = Header {
            difficulty: U256::from(0x8ae_u64),
            number: 0xd05_u64,
            gas_limit: 0x115c_u64,
            gas_used: 0x15b3_u64,
            timestamp: 0x1a0a_u64,
            extra_data: Bytes::from_str("7788").unwrap(),
            ommers_hash: B256::ZERO,
            state_root: B256::ZERO,
            transactions_root: B256::ZERO,
            receipts_root: B256::ZERO,
            ..Default::default()
        };
        let mut data = vec![];
        header.encode(&mut data);
        assert_eq!(hex::encode(&data), hex::encode(expected));
        assert_eq!(header.length(), data.len());
    }

    // Test vector from: https://github.com/ethereum/tests/blob/f47bbef4da376a49c8fc3166f09ab8a6d182f765/BlockchainTests/ValidBlocks/bcEIP1559/baseFee.json#L15-L36
    #[test]
    fn test_eip1559_block_header_hash() {
        let expected_hash =
            B256::from_str("6a251c7c3c5dca7b42407a3752ff48f3bbca1fab7f9868371d9918daf1988d1f")
                .unwrap();
        let header = Header {
            parent_hash: b256!("e0a94a7a3c9617401586b1a27025d2d9671332d22d540e0af72b069170380f2a"),
            ommers_hash: b256!("1dcc4de8dec75d7aab85b567b6ccd41ad312451b948a7413f0a142fd40d49347"),
            beneficiary: address!("ba5e000000000000000000000000000000000000"),
            state_root: b256!("ec3c94b18b8a1cff7d60f8d258ec723312932928626b4c9355eb4ab3568ec7f7"),
            transactions_root: b256!("50f738580ed699f0469702c7ccc63ed2e51bc034be9479b7bff4e68dee84accf"),
            receipts_root: b256!("29b0562f7140574dd0d50dee8a271b22e1a0a7b78fca58f7c60370d8317ba2a9"),
            logs_bloom: bloom!("00000000000000000000000000000000000000000000000000000000000000000000000000000000000000000000000000000000000000000000000000000000000000000000000000000000000000000000000000000000000000000000000000000000000000000000000000000000000000000000000000000000000000000000000000000000000000000000000000000000000000000000000000000000000000000000000000000000000000000000000000000000000000000000000000000000000000000000000000000000000000000000000000000000000000000000000000000000000000000000000000000000000000000000000000000000"),
            difficulty: U256::from(0x020000),
            number: 0x01_u64,
            gas_limit: 0x016345785d8a0000_u64,
            gas_used: 0x015534_u64,
            timestamp: 0x079e,
            extra_data: bytes!("42"),
            mix_hash: b256!("0000000000000000000000000000000000000000000000000000000000000000"),
            nonce: 0,
            base_fee_per_gas: Some(0x036b_u64),
            withdrawals_root: None,
            blob_gas_used: None,
            excess_blob_gas: None,
            parent_beacon_block_root: None,
        };
        assert_eq!(header.hash_slow(), expected_hash);
    }

    // Test vector from: https://eips.ethereum.org/EIPS/eip-2481
    #[test]
    fn test_decode_block_header() {
        let data = hex!("f901f9a00000000000000000000000000000000000000000000000000000000000000000a00000000000000000000000000000000000000000000000000000000000000000940000000000000000000000000000000000000000a00000000000000000000000000000000000000000000000000000000000000000a00000000000000000000000000000000000000000000000000000000000000000a00000000000000000000000000000000000000000000000000000000000000000b90100000000000000000000000000000000000000000000000000000000000000000000000000000000000000000000000000000000000000000000000000000000000000000000000000000000000000000000000000000000000000000000000000000000000000000000000000000000000000000000000000000000000000000000000000000000000000000000000000000000000000000000000000000000000000000000000000000000000000000000000000000000000000000000000000000000000000000000000000000000000000000000000000000000000000000000000000000000000000000000000000000000000000000000000000000000008208ae820d0582115c8215b3821a0a827788a00000000000000000000000000000000000000000000000000000000000000000880000000000000000");
        let expected = Header {
            difficulty: U256::from(0x8aeu64),
            number: 0xd05u64,
            gas_limit: 0x115cu64,
            gas_used: 0x15b3u64,
            timestamp: 0x1a0au64,
            extra_data: Bytes::from_str("7788").unwrap(),
            ommers_hash: B256::ZERO,
            state_root: B256::ZERO,
            transactions_root: B256::ZERO,
            receipts_root: B256::ZERO,
            ..Default::default()
        };
        let header = <Header as Decodable>::decode(&mut data.as_slice()).unwrap();
        assert_eq!(header, expected);

        // make sure the hash matches
        let expected_hash =
            B256::from_str("8c2f2af15b7b563b6ab1e09bed0e9caade7ed730aec98b70a993597a797579a9")
                .unwrap();
        assert_eq!(header.hash_slow(), expected_hash);
    }

    // Test vector from: https://github.com/ethereum/tests/blob/970503935aeb76f59adfa3b3224aabf25e77b83d/BlockchainTests/ValidBlocks/bcExample/shanghaiExample.json#L15-L34
    #[test]
    fn test_decode_block_header_with_withdrawals() {
        let data = hex!("f9021ca018db39e19931515b30b16b3a92c292398039e31d6c267111529c3f2ba0a26c17a01dcc4de8dec75d7aab85b567b6ccd41ad312451b948a7413f0a142fd40d49347942adc25665018aa1fe0e6bc666dac8fc2697ff9baa095efce3d6972874ca8b531b233b7a1d1ff0a56f08b20c8f1b89bef1b001194a5a071e515dd89e8a7973402c2e11646081b4e2209b2d3a1550df5095289dabcb3fba0ed9c51ea52c968e552e370a77a41dac98606e98b915092fb5f949d6452fce1c4b90100000000000000000000000000000000000000000000000000000000000000000000000000000000000000000000000000000000000000000000000000000000000000000000000000000000000000000000000000000000000000000000000000000000000000000000000000000000000000000000000000000000000000000000000000000000000000000000000000000000000000000000000000000000000000000000000000000000000000000000000000000000000000000000000000000000000000000000000000000000000000000000000000000000000000000000000000000000000000000000000000000000000000000000000000000000008001887fffffffffffffff830125b882079e42a056e81f171bcc55a6ff8345e692c0f86e5b48e01b996cadc001622fb5e363b42188000000000000000009a027f166f1d7c789251299535cb176ba34116e44894476a7886fe5d73d9be5c973");
        let expected = Header {
            parent_hash: B256::from_str(
                "18db39e19931515b30b16b3a92c292398039e31d6c267111529c3f2ba0a26c17",
            )
            .unwrap(),
            beneficiary: Address::from_str("2adc25665018aa1fe0e6bc666dac8fc2697ff9ba").unwrap(),
            state_root: B256::from_str(
                "95efce3d6972874ca8b531b233b7a1d1ff0a56f08b20c8f1b89bef1b001194a5",
            )
            .unwrap(),
            transactions_root: B256::from_str(
                "71e515dd89e8a7973402c2e11646081b4e2209b2d3a1550df5095289dabcb3fb",
            )
            .unwrap(),
            receipts_root: B256::from_str(
                "ed9c51ea52c968e552e370a77a41dac98606e98b915092fb5f949d6452fce1c4",
            )
            .unwrap(),
            number: 0x01,
            gas_limit: 0x7fffffffffffffff,
            gas_used: 0x0125b8,
            timestamp: 0x079e,
            extra_data: Bytes::from_str("42").unwrap(),
            mix_hash: B256::from_str(
                "56e81f171bcc55a6ff8345e692c0f86e5b48e01b996cadc001622fb5e363b421",
            )
            .unwrap(),
            base_fee_per_gas: Some(0x09),
            withdrawals_root: Some(
                B256::from_str("27f166f1d7c789251299535cb176ba34116e44894476a7886fe5d73d9be5c973")
                    .unwrap(),
            ),
            ..Default::default()
        };
        let header = <Header as Decodable>::decode(&mut data.as_slice()).unwrap();
        assert_eq!(header, expected);

        let expected_hash =
            B256::from_str("85fdec94c534fa0a1534720f167b899d1fc268925c71c0cbf5aaa213483f5a69")
                .unwrap();
        assert_eq!(header.hash_slow(), expected_hash);
    }

    // Test vector from: https://github.com/ethereum/tests/blob/7e9e0940c0fcdbead8af3078ede70f969109bd85/BlockchainTests/ValidBlocks/bcExample/cancunExample.json
    #[test]
    fn test_decode_block_header_with_blob_fields_ef_tests() {
        let data = hex!("f90221a03a9b485972e7353edd9152712492f0c58d89ef80623686b6bf947a4a6dce6cb6a01dcc4de8dec75d7aab85b567b6ccd41ad312451b948a7413f0a142fd40d49347942adc25665018aa1fe0e6bc666dac8fc2697ff9baa03c837fc158e3e93eafcaf2e658a02f5d8f99abc9f1c4c66cdea96c0ca26406aea04409cc4b699384ba5f8248d92b784713610c5ff9c1de51e9239da0dac76de9cea046cab26abf1047b5b119ecc2dda1296b071766c8b1307e1381fcecc90d513d86b90100000000000000000000000000000000000000000000000000000000000000000000000000000000000000000000000000000000000000000000000000000000000000000000000000000000000000000000000000000000000000000000000000000000000000000000000000000000000000000000000000000000000000000000000000000000000000000000000000000000000000000000000000000000000000000000000000000000000000000000000000000000000000000000000000000000000000000000000000000000000000000000000000000000000000000000000000000000000000000000000000000000000000000000000000000000008001887fffffffffffffff8302a86582079e42a056e81f171bcc55a6ff8345e692c0f86e5b48e01b996cadc001622fb5e363b42188000000000000000009a056e81f171bcc55a6ff8345e692c0f86e5b48e01b996cadc001622fb5e363b4218302000080");
        let expected = Header {
            parent_hash: B256::from_str(
                "3a9b485972e7353edd9152712492f0c58d89ef80623686b6bf947a4a6dce6cb6",
            )
            .unwrap(),
            ommers_hash: B256::from_str(
                "1dcc4de8dec75d7aab85b567b6ccd41ad312451b948a7413f0a142fd40d49347",
            )
            .unwrap(),
            beneficiary: Address::from_str("2adc25665018aa1fe0e6bc666dac8fc2697ff9ba").unwrap(),
            state_root: B256::from_str(
                "3c837fc158e3e93eafcaf2e658a02f5d8f99abc9f1c4c66cdea96c0ca26406ae",
            )
            .unwrap(),
            transactions_root: B256::from_str(
                "4409cc4b699384ba5f8248d92b784713610c5ff9c1de51e9239da0dac76de9ce",
            )
            .unwrap(),
            receipts_root: B256::from_str(
                "46cab26abf1047b5b119ecc2dda1296b071766c8b1307e1381fcecc90d513d86",
            )
            .unwrap(),
            logs_bloom: Default::default(),
            difficulty: U256::from(0),
            number: 0x1,
            gas_limit: 0x7fffffffffffffff,
            gas_used: 0x02a865,
            timestamp: 0x079e,
            extra_data: Bytes::from(vec![0x42]),
            mix_hash: B256::from_str(
                "56e81f171bcc55a6ff8345e692c0f86e5b48e01b996cadc001622fb5e363b421",
            )
            .unwrap(),
            nonce: 0,
            base_fee_per_gas: Some(9),
            withdrawals_root: Some(
                B256::from_str("56e81f171bcc55a6ff8345e692c0f86e5b48e01b996cadc001622fb5e363b421")
                    .unwrap(),
            ),
            blob_gas_used: Some(0x020000),
            excess_blob_gas: Some(0),
            parent_beacon_block_root: None,
        };

        let header = Header::decode(&mut data.as_slice()).unwrap();
        assert_eq!(header, expected);

        let expected_hash =
            B256::from_str("0x10aca3ebb4cf6ddd9e945a5db19385f9c105ede7374380c50d56384c3d233785")
                .unwrap();
        assert_eq!(header.hash_slow(), expected_hash);
    }

    #[test]
    fn test_decode_block_header_with_blob_fields() {
        // Block from devnet-7
        let data = hex!("f90239a013a7ec98912f917b3e804654e37c9866092043c13eb8eab94eb64818e886cff5a01dcc4de8dec75d7aab85b567b6ccd41ad312451b948a7413f0a142fd40d4934794f97e180c050e5ab072211ad2c213eb5aee4df134a0ec229dbe85b0d3643ad0f471e6ec1a36bbc87deffbbd970762d22a53b35d068aa056e81f171bcc55a6ff8345e692c0f86e5b48e01b996cadc001622fb5e363b421a056e81f171bcc55a6ff8345e692c0f86e5b48e01b996cadc001622fb5e363b421b901000000000000000000000000000000000000000000000000000000000000000000000000000000000000000000000000000000000000000000000000000000000000000000000000000000000000000000000000000000000000000000000000000000000000000000000000000000000000000000000000000000000000000000000000000000000000000000000000000000000000000000000000000000000000000000000000000000000000000000000000000000000000000000000000000000000000000000000000000000000000000000000000000000000000000000000000000000000000000000000000000000000000000000000000000000000080830305988401c9c380808464c40d5499d883010c01846765746888676f312e32302e35856c696e7578a070ccadc40b16e2094954b1064749cc6fbac783c1712f1b271a8aac3eda2f232588000000000000000007a056e81f171bcc55a6ff8345e692c0f86e5b48e01b996cadc001622fb5e363b421808401600000");
        let expected = Header {
            parent_hash: B256::from_str(
                "13a7ec98912f917b3e804654e37c9866092043c13eb8eab94eb64818e886cff5",
            )
            .unwrap(),
            ommers_hash: b256!("1dcc4de8dec75d7aab85b567b6ccd41ad312451b948a7413f0a142fd40d49347"),
            beneficiary: address!("f97e180c050e5ab072211ad2c213eb5aee4df134"),
            state_root: b256!("ec229dbe85b0d3643ad0f471e6ec1a36bbc87deffbbd970762d22a53b35d068a"),
            transactions_root: b256!(
                "56e81f171bcc55a6ff8345e692c0f86e5b48e01b996cadc001622fb5e363b421"
            ),
            receipts_root: b256!(
                "56e81f171bcc55a6ff8345e692c0f86e5b48e01b996cadc001622fb5e363b421"
            ),
            logs_bloom: Default::default(),
            difficulty: U256::from(0),
            number: 0x30598,
            gas_limit: 0x1c9c380,
            gas_used: 0,
            timestamp: 0x64c40d54,
            extra_data: bytes!("d883010c01846765746888676f312e32302e35856c696e7578"),
            mix_hash: b256!("70ccadc40b16e2094954b1064749cc6fbac783c1712f1b271a8aac3eda2f2325"),
            nonce: 0,
            base_fee_per_gas: Some(7),
            withdrawals_root: Some(b256!(
                "56e81f171bcc55a6ff8345e692c0f86e5b48e01b996cadc001622fb5e363b421"
            )),
            parent_beacon_block_root: None,
            blob_gas_used: Some(0),
            excess_blob_gas: Some(0x1600000),
        };

        let header = Header::decode(&mut data.as_slice()).unwrap();
        assert_eq!(header, expected);

        let expected_hash =
            b256!("539c9ea0a3ca49808799d3964b8b6607037227de26bc51073c6926963127087b");
        assert_eq!(header.hash_slow(), expected_hash);
    }

    #[test]
    fn sanity_direction() {
        let reverse = true;
        assert_eq!(HeadersDirection::Falling, reverse.into());
        assert_eq!(reverse, bool::from(HeadersDirection::Falling));

        let reverse = false;
        assert_eq!(HeadersDirection::Rising, reverse.into());
        assert_eq!(reverse, bool::from(HeadersDirection::Rising));

        let mut buf = Vec::new();
        let direction = HeadersDirection::Falling;
        direction.encode(&mut buf);
        assert_eq!(direction, HeadersDirection::decode(&mut buf.as_slice()).unwrap());

        let mut buf = Vec::new();
        let direction = HeadersDirection::Rising;
        direction.encode(&mut buf);
        assert_eq!(direction, HeadersDirection::decode(&mut buf.as_slice()).unwrap());
    }

    #[test]
    fn test_decode_block_header_with_invalid_blob_gas_used() {
        // This should error because the blob_gas_used is too large
        let data = hex!("f90242a013a7ec98912f917b3e804654e37c9866092043c13eb8eab94eb64818e886cff5a01dcc4de8dec75d7aab85b567b6ccd41ad312451b948a7413f0a142fd40d4934794f97e180c050e5ab072211ad2c213eb5aee4df134a0ec229dbe85b0d3643ad0f471e6ec1a36bbc87deffbbd970762d22a53b35d068aa056e81f171bcc55a6ff8345e692c0f86e5b48e01b996cadc001622fb5e363b421a056e81f171bcc55a6ff8345e692c0f86e5b48e01b996cadc001622fb5e363b421b901000000000000000000000000000000000000000000000000000000000000000000000000000000000000000000000000000000000000000000000000000000000000000000000000000000000000000000000000000000000000000000000000000000000000000000000000000000000000000000000000000000000000000000000000000000000000000000000000000000000000000000000000000000000000000000000000000000000000000000000000000000000000000000000000000000000000000000000000000000000000000000000000000000000000000000000000000000000000000000000000000000000000000000000000000000000080830305988401c9c380808464c40d5499d883010c01846765746888676f312e32302e35856c696e7578a070ccadc40b16e2094954b1064749cc6fbac783c1712f1b271a8aac3eda2f232588000000000000000007a056e81f171bcc55a6ff8345e692c0f86e5b48e01b996cadc001622fb5e363b421891122334455667788998401600000");
        Header::decode(&mut data.as_slice())
            .expect_err("blob_gas_used size should make this header decoding fail");
    }

    #[test]
    fn test_valid_gas_limit_increase() {
        let parent = SealedHeader {
            header: Header { gas_limit: 1024 * 10, ..Default::default() },
            ..Default::default()
        };
        let child = SealedHeader {
            header: Header { gas_limit: parent.header.gas_limit + 5, ..Default::default() },
            ..Default::default()
        };
        let chain_spec = ChainSpec::default();

        assert_eq!(child.validate_gas_limit(&parent, &chain_spec), Ok(()));
    }

    #[test]
    fn test_gas_limit_below_minimum() {
        let parent = SealedHeader {
            header: Header { gas_limit: MINIMUM_GAS_LIMIT, ..Default::default() },
            ..Default::default()
        };
        let child = SealedHeader {
            header: Header { gas_limit: MINIMUM_GAS_LIMIT - 1, ..Default::default() },
            ..Default::default()
        };
        let chain_spec = ChainSpec::default();

        assert_eq!(
            child.validate_gas_limit(&parent, &chain_spec),
            Err(HeaderValidationError::GasLimitInvalidMinimum { child_gas_limit: child.gas_limit })
        );
    }

    #[test]
    fn test_invalid_gas_limit_increase_exceeding_limit() {
        let gas_limit = 1024 * 10;
        let parent = SealedHeader {
            header: Header { gas_limit, ..Default::default() },
            ..Default::default()
        };
        let child = SealedHeader {
            header: Header {
                gas_limit: parent.header.gas_limit + parent.header.gas_limit / 1024 + 1,
                ..Default::default()
            },
            ..Default::default()
        };
        let chain_spec = ChainSpec::default();

        assert_eq!(
            child.validate_gas_limit(&parent, &chain_spec),
            Err(HeaderValidationError::GasLimitInvalidIncrease {
                parent_gas_limit: parent.header.gas_limit,
                child_gas_limit: child.header.gas_limit,
            })
        );
    }

    #[test]
    fn test_valid_gas_limit_decrease_within_limit() {
        let gas_limit = 1024 * 10;
        let parent = SealedHeader {
            header: Header { gas_limit, ..Default::default() },
            ..Default::default()
        };
        let child = SealedHeader {
            header: Header { gas_limit: parent.header.gas_limit - 5, ..Default::default() },
            ..Default::default()
        };
        let chain_spec = ChainSpec::default();

        assert_eq!(child.validate_gas_limit(&parent, &chain_spec), Ok(()));
    }

    #[test]
    fn test_invalid_gas_limit_decrease_exceeding_limit() {
        let gas_limit = 1024 * 10;
        let parent = SealedHeader {
            header: Header { gas_limit, ..Default::default() },
            ..Default::default()
        };
        let child = SealedHeader {
            header: Header {
                gas_limit: parent.header.gas_limit - parent.header.gas_limit / 1024 - 1,
                ..Default::default()
            },
            ..Default::default()
        };
        let chain_spec = ChainSpec::default();

        assert_eq!(
            child.validate_gas_limit(&parent, &chain_spec),
            Err(HeaderValidationError::GasLimitInvalidDecrease {
                parent_gas_limit: parent.header.gas_limit,
                child_gas_limit: child.header.gas_limit,
            })
        );
    }
}<|MERGE_RESOLUTION|>--- conflicted
+++ resolved
@@ -776,19 +776,6 @@
         }
 
         // timestamp in past check
-<<<<<<< HEAD
-        if chain_spec.is_optimism_mainnet() {
-            #[cfg(feature = "optimism")]
-            if chain_spec.is_bedrock_active_at_block(self.header.number) &&
-                self.header.is_timestamp_in_past(parent.timestamp)
-            {
-                return Err(HeaderValidationError::TimestampIsInPast {
-                    parent_timestamp: parent.timestamp,
-                    timestamp: self.timestamp,
-                })
-            }
-        } else if self.header.is_timestamp_in_past(parent.timestamp) {
-=======
         #[cfg(feature = "optimism")]
         if chain_spec.is_bedrock_active_at_block(self.header.number) &&
             self.header.is_timestamp_in_past(parent.timestamp)
@@ -801,7 +788,6 @@
 
         #[cfg(not(feature = "optimism"))]
         if self.header.is_timestamp_in_past(parent.timestamp) {
->>>>>>> d9321d4d
             return Err(HeaderValidationError::TimestampIsInPast {
                 parent_timestamp: parent.timestamp,
                 timestamp: self.timestamp,
